--- conflicted
+++ resolved
@@ -1,5 +1,4 @@
-<<<<<<< HEAD
-Aufgabe: Den Assistenten für die Bereitstellung auf meiner Webseite arkons.ch erstellen. Den Zugriff auf ein LLM optimieren (Anforderungen erfüllen und kostengünstig). Die Berechnungen und Datenbankzugriffe soweit möglich lokal. Die Datenbasis im Verzeichnis ./data ausnützen für maximale Funktionalität und korrekte Abrechnungslogik (Pauschale vor TARDOC).
+**Aufgabe:** Den Assistenten für die Bereitstellung auf meiner Webseite arkons.ch erstellen. Den Zugriff auf ein LLM optimieren (Anforderungen erfüllen und kostengünstig). Die Berechnungen und Datenbankzugriffe soweit möglich lokal. Die Datenbasis im Verzeichnis ./data ausnützen für maximale Funktionalität und korrekte Abrechnungslogik (Pauschale vor TARDOC).
 
 Name: TARDOC und Pauschalen Assistent
 Beschreibung: Als TARDOC und Pauschalen Assistent bin ich darauf spezialisiert, akkurate Hinweise zur Abrechnung und Überprüfung ambulanter medizinischer Leistungen gemäss dem neuen Schweizer Arzttarif zu bieten. Die Anwendung nutzt einen zweistufigen LLM-Ansatz zur Leistungsidentifikation, kombiniert mit lokaler Regel- und **strukturierter** Bedingungsprüfung.
@@ -79,100 +78,4 @@
 - Konsultation 25 Minuten, grosser rheumatologischer Untersuch -> TARDOC
 - Bronchoskopie mit Lavage -> Pauschale
 - Konsultation 15 Minuten -> TARDOC
-- Konsultation 25 Minuten -> TARDOC (Regelprüfung relevant)
-=======
-**Aufgabe:** Den Assistenten für die Bereitstellung auf meiner Webseite arkons.ch erstellen. Den Zugriff auf ein LLM optimieren (Anforderungen erfüllen und kostengünstig). Die Berechnungen und Datenbankzugriffe soweit möglich lokal. Die Datenbasis im Verzeichnis ./data ausnützen für maximale Funktionalität und korrekte Abrechnungslogik (Pauschale vor TARDOC).
-
-**Name:** TARDOC und Pauschalen Assistent
-
-**Beschreibung:** Als TARDOC und Pauschalen Assistent bin ich darauf spezialisiert, akkurate Hinweise zur Abrechnung und Überprüfung ambulanter medizinischer Leistungen gemäss dem neuen Schweizer Arzttarif zu bieten. Die Anwendung nutzt einen initialen LLM-Ansatz zur Leistungsidentifikation, kombiniert mit detaillierter lokaler Regel- und Bedingungsprüfung zur Bestimmung der optimalen Abrechnungsart.
-
-**Hinweise:**
-
-**1. Allgemeine Struktur der Tabellen (Wichtige für die Logik)**
-
-*   **`tblLeistungskatalog.json`**: Enthält LKN, Typ ('E'/'EZ' für Einzelleistung, 'P'/'PZ' für Leistungen, die *Teil* einer Pauschale sein können oder diese auslösen), Beschreibung. Wird vom LLM Stufe 1 als Referenz genutzt und zur Validierung der LKNs. **Wichtig:** Typ 'P'/'PZ' bedeutet nicht, dass die LKN selbst die Pauschale ist, sondern dass sie potenziell durch eine Pauschale abgedeckt wird oder eine Bedingung dafür darstellt.
-*   **`tblPauschaleLeistungsposition.json`**: Verknüpft *direkt* bestimmte LKNs (Leistungspositionen) mit Pauschalencodes. Eine primäre Methode, um potenzielle Pauschalen basierend auf identifizierten LKNs zu finden.
-*   **`tblPauschalen.json`**: Definiert die eigentlichen Pauschalen (Code, Text, Taxpunkte, ggf. Hierarchie-Suffix wie A, B, E). Dient als Nachschlagetabelle für Pauschalendetails.
-*   **`tblPauschaleBedingungen.json`**: Enthält detaillierte, strukturierte Bedingungen für spezifische Pauschalen. Jede Bedingung ist einer `Pauschale` und einer `Gruppe` zugeordnet.
-    *   Bedingungstypen umfassen: ICD (in Liste/Tabelle), GTIN, LKN (in Liste/Tabelle), Alter, Geschlecht etc.
-    *   **Logik-Interpretation (NEU/VERFEINERT):**
-        *   Eine Pauschale gilt als anwendbar, wenn **mindestens eine** ihrer `Gruppen` vollständig erfüllt ist (ODER-Logik zwischen den Gruppen).
-        *   Innerhalb einer `Gruppe` müssen **alle** definierten Einzelbedingungen erfüllt sein (strikte UND-Logik für die Komponenten einer Gruppe). Die Felder `Operator` und `Ebene` innerhalb der JSON-Struktur einer einzelnen Bedingung werden aktuell für diese übergeordnete Gruppen-UND-Logik nicht herangezogen, sondern dienen eher der internen Strukturierung der Quelldaten.
-    *   Diese Datei ist entscheidend für die *Prüfung* der Anwendbarkeit potenzieller Pauschalen und eine weitere Methode, um potenzielle Pauschalen basierend auf enthaltenen LKNs (in Liste/Tabelle) zu finden.
-*   **`tblTabellen.json`**: Nachschlagetabelle für Codes (ICD, GTIN, LKN), die in `tblPauschaleBedingungen` über Tabellenreferenzen (z.B. "CAP08", "C08.50", "ANAST") verlinkt sind. Wird genutzt, um Bedingungen des Typs "... IN TABELLE" aufzulösen. **Wichtig:** Eine Tabelle (z.B. "CAP08") kann Einträge unterschiedlicher `Tabelle_Typ`en enthalten (z.B. sowohl ICDs als auch LKNs). Die korrekte Filterung nach `Tabelle_Typ` ist bei der Auflösung entscheidend.
-*   **`TARDOCGesamt_optimiert...json`**: Enthält Details zu TARDOC-Einzelleistungen (AL, IPL, TARDOC-spezifische Regeln). Wird für die TARDOC-Abrechnung genutzt, *falls keine Pauschale anwendbar ist*.
-*   **`strukturierte_regeln_komplett.json`**: Enthält TARDOC-spezifische Regeln (Mengenbeschränkungen, Kumulationsverbote, Patientenalter/-geschlecht etc.) für die lokale Regelprüfung von Einzelleistungen.
-
-**2. Strukturierte Vorgehensweise (Backend - `server.py`)**
-
-*   **Schritt 1: Identifikation der Leistungspositionen (LLM Stufe 1 & Validierung)**
-    *   Eingabe: Freitext des Benutzers (+ optionale ICD/GTIN, Alter, Geschlecht).
-    *   Aktion: LLM Stufe 1 (`call_gemini_stage1`) analysiert den Text und identifiziert potenzielle LKNs, deren Mengen und extrahiert Kontextinformationen (Alter, Dauer etc.) basierend auf dem Inhalt von `tblLeistungskatalog.json`. Der Prompt ist darauf optimiert, LKNs exakt so zu identifizieren, wie sie im Katalog stehen.
-    *   Aktion: Backend validiert die vom LLM vorgeschlagenen LKNs strikt gegen den lokalen `leistungskatalog_dict`. Nur valide LKNs werden weiterverwendet. Typ und Beschreibung werden mit den lokalen Daten überschrieben.
-    *   Ergebnis: Liste validierter LKNs mit initialer Menge (`llm_stage1_result`).
-
-*   **Schritt 2: Regelprüfung der Einzelleistungen (Regelprüfer LKN)**
-    *   Eingabe: Validierte LKNs aus Schritt 1, Kontext (ICD, GTIN, Alter, Geschlecht aus Benutzereingabe oder LLM-Extraktion).
-    *   Aktion: Das Modul `regelpruefer.py` prüft jede LKN anhand des geladenen Regelwerks (`strukturierte_regeln_komplett.json`) auf Konformität (Menge, Kumulation, Alter, Geschlecht etc.). Mengen werden ggf. angepasst (z.B. bei Überschreitung einer Maximalmenge).
-    *   Ergebnis:
-        *   `regel_ergebnisse_details`: Detaillierte Liste aller geprüften LKNs mit ihrem Status (abrechnungsfähig ja/nein, Fehler/Hinweise, initiale und finale Menge).
-        *   `rule_checked_leistungen`: Eine bereinigte Liste der *regelkonformen* Leistungen (LKN, finale Menge, Typ, Beschreibung).
-
-*   **Schritt 3: Kontextanreicherung für Pauschalenprüfung (LKN-Mapping - Optional/Experimentell)**
-    *   Eingabe: `rule_checked_leistungen`, `pauschale_bedingungen_data`, `tabellen_dict_by_table`, `leistungskatalog_dict`.
-    *   Aktion: Identifiziere TARDOC-Einzelleistungen (Typ 'E'/'EZ') aus `rule_checked_leistungen`. Für diese wird versucht, funktional äquivalente LKNs zu finden, die häufig als Bedingungen in Pauschalen vorkommen (z.B. Anästhesie-LKNs vom Typ 'WA'). Dies geschieht mittels `call_gemini_stage2_mapping`.
-    *   Ergebnis: Eine erweiterte Liste von LKNs (`final_pauschale_lkn_context_list`), die sowohl die direkt identifizierten/regelkonformen LKNs als auch die gemappten LKNs enthält. Dieser erweiterte Kontext wird für die Pauschalenfindung verwendet.
-
-*   **Schritt 4: Prüfung auf Pauschalen-Anwendbarkeit (Pauschal-Logik - `regelpruefer_pauschale.py`)**
-    *   Eingabe: `rule_checked_leistungen` (primär für die initiale Findung), `final_pauschale_lkn_context_list` (für die Bedingungsprüfung), globaler Kontext (ICD, GTIN, Alter, Geschlecht, `useIcd`-Flag), Benutzer-Freitext (aktuell nicht direkt für Logik, eher für LLM-Ranking falls verwendet).
-    *   Aktion (Potenzielle Pauschalen finden - `determine_applicable_pauschale`):
-        1.  Via `tblPauschaleLeistungsposition` (direkte LKN-zu-Pauschale-Verknüpfung).
-        2.  Via `tblPauschaleBedingungen` (Bedingungstyp `LEISTUNGSPOSITIONEN IN LISTE`).
-        3.  Via `tblPauschaleBedingungen` (Bedingungstyp `LEISTUNGSPOSITIONEN IN TABELLE` unter Verwendung von `tblTabellen`).
-        *   Alle LKNs aus `rule_checked_leistungen` werden für diese Suche verwendet.
-    *   Aktion (Strukturierte Bedingungsprüfung - `evaluate_structured_conditions`):
-        *   Für jede potenzielle Pauschale werden ihre Bedingungen aus `tblPauschaleBedingungen.json` geprüft.
-        *   **Logik:** Eine Pauschale gilt als struktur-gültig, wenn **mindestens eine** ihrer Bedingungs-`Gruppen` erfüllt ist. Innerhalb einer `Gruppe` müssen **alle** Einzelbedingungen dieser Gruppe erfüllt sein (UND-Logik).
-        *   Die Funktion `check_single_condition` prüft jede Einzelbedingung unter Berücksichtigung des `useIcd`-Flags (ICD-Bedingungen werden bei `useIcd: False` als erfüllt betrachtet, ansonsten spezifisch geprüft).
-    *   Aktion (Auswahl der besten Pauschale - `determine_applicable_pauschale`):
-        *   Aus allen struktur-gültigen Pauschalen werden spezifische (nicht `C9x.xxZ`) von Fallback-Pauschalen (`C9x.xxZ`) getrennt. Spezifische werden bevorzugt.
-        *   Innerhalb der gewählten Kategorie erfolgt eine Sortierung: Primär nach Pauschalencode-Stamm (z.B. "C08.50") alphabetisch aufsteigend, sekundär nach dem Suffix-Buchstaben alphabetisch **absteigend** (z.B. E vor B vor A). Dies wählt die "am wenigsten komplexe, aber passende" Pauschale gemäß der Hierarchie (A=komplexest, E=weniger komplex).
-        *   **Hinweis:** Die LLM Stufe 2 für Pauschalen-Ranking (`call_gemini_stage2_ranking`) wird aktuell **nicht** mehr für die finale Auswahl verwendet, da die deterministische Logik verfeinert wurde. Sie könnte optional wieder aktiviert werden, falls die deterministische Auswahl nicht ausreicht.
-    *   Aktion (Zusatzinfos generieren): Für die ausgewählte Pauschale werden eine HTML-Begründung der Auswahl (Vergleich mit anderen Pauschalen der Gruppe) und potenziell relevante ICDs (aus den Bedingungen der Pauschale) gesammelt.
-    *   Ergebnis: Entweder ein Objekt mit `type: "Pauschale"` und allen Details (Pauschalencode, Text, TP, Erklärungen, HTML-Bedingungsprüfung, Fehler bei Bedingungen, Status ob Bedingungen erfüllt) ODER ein Objekt mit `type: "Error"`, falls keine struktur-gültige Pauschale gefunden wurde.
-
-*   **Schritt 5: Finale Abrechnungsart bestimmen & TARDOC-Vorbereitung**
-    *   Eingabe: Ergebnis aus Schritt 4 (`pauschale_pruef_ergebnis`), `regel_ergebnisse_details` aus Schritt 2.
-    *   Entscheidung:
-        *   **Wenn** Schritt 4 eine Pauschale (`type: "Pauschale"`) zurückgibt -> Finale Abrechnung ist diese Pauschale. Die Information, ob alle Einzelbedingungen der Pauschale im Detail erfüllt waren (`conditions_met` im Pauschalenobjekt, basierend auf der strukturierten Prüfung), wird mitgeliefert.
-        *   **Wenn** Schritt 4 einen Error (`type: "Error"`) zurückgibt (z.B. "Keine passende Pauschale gefunden" oder "Keine erfüllte die UND/ODER-Bedingungen") -> Keine Pauschale anwendbar.
-    *   Aktion (nur bei keiner Pauschale): Bereite die TARDOC-Abrechnung vor (`regelpruefer.prepare_tardoc_abrechnung`). Filtert aus `regel_ergebnisse_details` alle abrechnungsfähigen Leistungen vom Typ 'E' oder 'EZ' (Einzelleistungen) heraus.
-    *   Ergebnis: Das finale Abrechnungsobjekt (`abrechnung`) mit entweder `type: "Pauschale"` und Details oder `type: "TARDOC"` und Leistungsliste oder `type: "Error"`.
-
-*   **Schritt 6: Ergebnis an Frontend senden**
-    *   Aktion: Sende ein JSON-Objekt mit `llm_ergebnis_stufe1` (Ergebnis der LLM-Analyse und Validierung), `regel_ergebnisse_details` (Ergebnis der LKN-Regelprüfung) und dem finalen `abrechnung`-Objekt an das Frontend (`calculator.js`).
-
-**3. Besondere Hinweise**
-
-*   **Pauschale vor TARDOC:** Die Logik prüft immer zuerst, ob eine Pauschale basierend auf den identifizierten Leistungen und dem Kontext anwendbar ist. Nur wenn keine passende und struktur-gültige Pauschale gefunden wird, erfolgt die Abrechnung nach TARDOC-Einzelleistungen.
-*   **Bedingungsprüfung Pauschale:** Die Prüfung der Bedingungen für eine ausgewählte Pauschale (mittels `check_pauschale_conditions` für die HTML-Darstellung und `evaluate_structured_conditions` für die Gültigkeitsentscheidung) ist zentral. Das Frontend zeigt detailliert, welche Bedingungen erfüllt sind und welche nicht, auch wenn die Pauschale insgesamt als "struktur-gültig" ausgewählt wurde.
-*   **Regelprüfung TARDOC:** Alle relevanten Vorgaben für TARDOC-Einzelleistungen (Kumulationsverbote, Mengenbeschränkungen etc.) werden durch `regelpruefer.py` berücksichtigt.
-*   **Datenqualität:** Die Korrektheit der Abrechnung hängt stark von der Qualität, Konsistenz und korrekten Strukturierung der JSON-Daten in `./data` ab. Insbesondere die korrekte Definition von Pauschalengruppen und deren Bedingungen in `tblPauschaleBedingungen.json` sowie die genaue Abbildung der LKNs und ihrer Eigenschaften in `tblLeistungskatalog.json` und `tblTabellen.json` sind kritisch.
-*   **`useIcd`-Flag:** Dieses Flag steuert, ob ICD-bezogene Bedingungen bei der Pauschalenprüfung strikt ausgewertet oder ignoriert (als erfüllt angenommen) werden.
-
-Alle Auskünfte erfolgen ohne Gewähr – für offizielle Informationen bitte das TARDOC Online-Portal (https://tarifbrowser.oaat-otma.ch/startPortal) konsultieren.
-
-**Gesprächsaufhänger / Testfälle:**
-
-*   Hausärztliche Konsultation von 17 Minuten -> TARDOC (CA.00.0010, CA.00.0020)
-*   Kiefergelenk, Luxation. Geschlossene Reposition (`C03.AH.0010`) -> Pauschale `C08.50E` (sowohl mit als auch ohne Berücksichtigung eines unpassenden ICDs, solange `C03.AH.0010` die LKN-Bedingung von C08.50E erfüllt).
-*   Aufklärung des Patienten und Leberbiopsie durch die Haut -> Pauschale (ggf. mit Bedingungsprüfung)
-*   Blinddarmentfernung als alleinige Leistung -> Pauschale (z.B. `C06.CE.0010` als Pauschale selbst)
-*   Korrektur eines Hallux valgus rechts -> Pauschale
-*   Konsultation 10 Minuten und Entfernung Warze mit scharfem Löffel 5 Minuten, mit Wechselzeit zu Dermatologie -> TARDOC (mehrere Positionen)
-*   Konsultation 25 Minuten, grosser rheumatologischer Untersuch -> TARDOC (Konsultation + Untersuch)
-*   Bronchoskopie mit Lavage -> Pauschale
-*   Konsultation 15 Minuten -> TARDOC (CA.00.0010, CA.00.0020)
-*   Konsultation 25 Minuten -> TARDOC (Regelverletzung wird vom LLM ggf. vorgeschlagen, Regelprüfer sollte korrigieren/warnen falls > 20 Min. problematisch ist)
->>>>>>> 45793dfc
+- Konsultation 25 Minuten -> TARDOC (Regelprüfung relevant)